--- conflicted
+++ resolved
@@ -20,7 +20,6 @@
      * @param int $secretLength
      * @return string
      */
-
     public function createSecret($secretLength = 16)
     {
         $validChars = $this->_getBase32LookupTable();
@@ -97,7 +96,7 @@
         $width = !empty($params['width']) && (int)$params['width'] > 0 ? (int)$params['width'] : 200;
         $height = !empty($params['height']) && (int)$params['height'] > 0 ? (int)$params['height'] : 200;
         $level = !empty($params['level']) && array_search($params['level'], array('L', 'M', 'Q', 'H')) !== false ? $params['level'] : 'M';
-        
+
         $urlencoded = urlencode('otpauth://totp/'.$name.'?secret='.$secret.'');
 	if(isset($title)) {
                 $urlencoded .= urlencode('&issuer='.urlencode($title));
@@ -126,13 +125,7 @@
 
         for ($i = -$discrepancy; $i <= $discrepancy; $i++) {
             $calculatedCode = $this->getCode($secret, $currentTimeSlice + $i);
-<<<<<<< HEAD
             if ($this->timingSafeEquals($calculatedCode, $code)) {
-=======
-            $code = (int)$code;
-            $calculatedCode = (int)$calculatedCode;
-            if ($calculatedCode && $calculatedCode == $code ) {
->>>>>>> ed38b641
                 return true;
             }
         }
